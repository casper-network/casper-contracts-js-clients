{
  "name": "casper-cep47-js-client",
  "version": "0.5.5",
  "description": "> TODO: description",
  "author": "Jan Hoffmann <jan@casperlabs.io>",
  "homepage": "",
  "license": "ISC",
  "main": "dist/index.js",
  "types": "dist/index.d.ts",
  "files": [
    "dist"
  ],
  "publishConfig": {
    "access": "public"
  },
  "dependencies": {
<<<<<<< HEAD
    "@ethersproject/bytes": "^5.5.0",
    "blakejs": "^1.1.1",
    "casper-js-sdk": "2.8.0",
    "ts-results": "^3.3.0"
=======
    "casper-js-client-helper": "file:../client-helper",
    "casper-js-sdk": "2.7.6"
>>>>>>> ca1f8d80
  },
  "scripts": {
    "dist": "npm run clean && npm run build",
    "clean": "rm -rf dist/",
    "build": "tsc -p tsconfig.build.json",
    "test": "echo \"add tests\" && exit 0"
  }
}<|MERGE_RESOLUTION|>--- conflicted
+++ resolved
@@ -1,7 +1,6 @@
 {
   "name": "casper-cep47-js-client",
-  "version": "0.5.5",
-  "description": "> TODO: description",
+  "version": "1.0.0",
   "author": "Jan Hoffmann <jan@casperlabs.io>",
   "homepage": "",
   "license": "ISC",
@@ -14,15 +13,7 @@
     "access": "public"
   },
   "dependencies": {
-<<<<<<< HEAD
-    "@ethersproject/bytes": "^5.5.0",
-    "blakejs": "^1.1.1",
-    "casper-js-sdk": "2.8.0",
-    "ts-results": "^3.3.0"
-=======
-    "casper-js-client-helper": "file:../client-helper",
-    "casper-js-sdk": "2.7.6"
->>>>>>> ca1f8d80
+    "casper-js-sdk": "2.8.0"
   },
   "scripts": {
     "dist": "npm run clean && npm run build",
